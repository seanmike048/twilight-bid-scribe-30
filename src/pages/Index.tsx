--- conflicted
+++ resolved
@@ -147,12 +147,6 @@
       <DropdownMenuItem onSelect={() => onLoadExample("malformed-json")}>
         Malformed JSON
       </DropdownMenuItem>
-<<<<<<< HEAD
-      <DropdownMenuItem onSelect={() => onLoadExample("multiple")}>
-        Multiple Requests
-      </DropdownMenuItem>
-=======
->>>>>>> e515d0a2
     </DropdownMenuContent>
   </DropdownMenu>
 );
@@ -285,26 +279,7 @@
 
   const handleFormat = useCallback(() => {
     try {
-<<<<<<< HEAD
-      const trimmed = jsonText.trim();
-      if (trimmed.startsWith("[") && trimmed.endsWith("]")) {
-        // Keep array structure when formatting multiple requests
-        const arr = JSON.parse(trimmed);
-        setJsonText(JSON.stringify(arr, null, 2));
-      } else {
-        const parts = splitJsonObjects(jsonText);
-        const formatted = parts
-          .map((p) => JSON.stringify(JSON.parse(p), null, 2))
-          .join("\n\n");
-        setJsonText(formatted);
-      }
-=======
-      const parts = splitJsonObjects(jsonText);
-      const formatted = parts
-        .map((p) => JSON.stringify(JSON.parse(p), null, 2))
-        .join("\n\n");
-      setJsonText(formatted);
->>>>>>> e515d0a2
+
       toast.success("JSON formatted successfully.");
     } catch {
       toast.error("Cannot format invalid JSON.");
